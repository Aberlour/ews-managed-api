/*
 * Exchange Web Services Managed API
 *
 * Copyright (c) Microsoft Corporation
 * All rights reserved.
 *
 * MIT License
 *
 * Permission is hereby granted, free of charge, to any person obtaining a copy of this
 * software and associated documentation files (the "Software"), to deal in the Software
 * without restriction, including without limitation the rights to use, copy, modify, merge,
 * publish, distribute, sublicense, and/or sell copies of the Software, and to permit persons
 * to whom the Software is furnished to do so, subject to the following conditions:
 *
 * The above copyright notice and this permission notice shall be included in all copies or
 * substantial portions of the Software.
 *
 * THE SOFTWARE IS PROVIDED *AS IS*, WITHOUT WARRANTY OF ANY KIND, EXPRESS OR IMPLIED,
 * INCLUDING BUT NOT LIMITED TO THE WARRANTIES OF MERCHANTABILITY, FITNESS FOR A PARTICULAR
 * PURPOSE AND NONINFRINGEMENT. IN NO EVENT SHALL THE AUTHORS OR COPYRIGHT HOLDERS BE LIABLE
 * FOR ANY CLAIM, DAMAGES OR OTHER LIABILITY, WHETHER IN AN ACTION OF CONTRACT, TORT OR
 * OTHERWISE, ARISING FROM, OUT OF OR IN CONNECTION WITH THE SOFTWARE OR THE USE OR OTHER
 * DEALINGS IN THE SOFTWARE.
 */

namespace Microsoft.Exchange.WebServices.Data
{
    using System;
    using System.IO;
    using System.Net;
    using System.Net.Http;
    using System.Net.Http.Headers;
    using System.Net.Security;
    using System.Security.Cryptography.X509Certificates;
    using System.Text;
    using System.Threading;
    using System.Threading.Tasks;

    /// <summary>
    /// Represents an implementation of the IEwsHttpWebRequest interface that uses HttpWebRequest.
    /// </summary>
    internal class EwsHttpWebRequest : IEwsHttpWebRequest
    {
        /// <summary>
        /// Underlying HttpWebRequest.
        /// </summary>
        readonly HttpClient _httpClient;
        readonly HttpClientHandler _httpClientHandler;

        /// <summary>
        /// Initializes a new instance of the <see cref="EwsHttpWebRequest"/> class.
        /// </summary>
        /// <param name="uri">The URI.</param>
        internal EwsHttpWebRequest(Uri uri)
        {
            Method = "GET";
            RequestUri = uri;
            _httpClientHandler = new HttpClientHandler()
            {
                AutomaticDecompression = DecompressionMethods.Deflate | DecompressionMethods.GZip
            };
            _httpClient = new HttpClient(_httpClientHandler);
        }

        #region IEwsHttpWebRequest Members

        /// <summary>
        /// Aborts this instance.
        /// </summary>
        public void Abort()
        {
            _httpClient.CancelPendingRequests();
        }

        /// <summary>
        /// Gets a <see cref="T:System.IO.Stream"/> object to use to write request data.
        /// </summary>
        /// <returns>
        /// A <see cref="T:System.IO.Stream"/> to use to write request data.
        /// </returns>
        public string Content { get; set; }

        /// <summary>
        /// Returns a response from an Internet resource.
        /// </summary>
        /// <returns>
        /// A <see cref="T:System.Net.HttpWebResponse"/> that contains the response from the Internet resource.
        /// </returns>
        public async Task<IEwsHttpWebResponse> GetResponse(CancellationToken token)
        {
            var message = new HttpRequestMessage(new HttpMethod(Method), RequestUri);
            message.Content = new StringContent(Content);
<<<<<<< HEAD
            if (!string.IsNullOrEmpty(ContentType)) {
              message.Content.Headers.ContentType = null;
              message.Content.Headers.TryAddWithoutValidation("Content-Type", ContentType);
            }
=======
            message.Content.Headers.Clear();
            message.Content.Headers.Add("Content-Type", "text/xml; charset=utf-8");
            //if (!string.IsNullOrEmpty(ContentType))
            //    message.Content.Headers.ContentType = new MediaTypeHeaderValue(ContentType);
>>>>>>> 8bc6c139

            if (!string.IsNullOrEmpty(UserAgent))
            {
                message.Headers.UserAgent.Clear();
                message.Headers.UserAgent.ParseAdd(UserAgent);
            }

            if (!string.IsNullOrEmpty(Accept))
            {
                message.Headers.Accept.Clear();
                message.Headers.Accept.ParseAdd(Accept);
            }

            HttpResponseMessage response = null;
            try
            {
                response = await _httpClient.SendAsync(message, token);
            }
            catch (Exception exception)
            {
                throw new EwsHttpClientException(exception);
            }
            if (!response.IsSuccessStatusCode)
                throw new EwsHttpClientException(response);

            return new EwsHttpWebResponse(response);
        }

        public void Dispose()
        {
            _httpClient.Dispose();
        }

        /// <summary>
        /// Gets or sets the value of the Accept HTTP header.
        /// </summary>
        /// <returns>The value of the Accept HTTP header. The default value is null.</returns>
        public string Accept
        {
            get;
            set;
        }

        /// <summary>
        /// Gets or sets a value that indicates whether the request should follow redirection responses.
        /// </summary>
        /// <returns>
        /// True if the request should automatically follow redirection responses from the Internet resource; otherwise, false.
        /// The default value is true.
        /// </returns>
        bool IEwsHttpWebRequest.AllowAutoRedirect
        {
            get { return _httpClientHandler.AllowAutoRedirect; }
            set { _httpClientHandler.AllowAutoRedirect = value; }
        }

        /// <summary>
        /// Gets or sets the client certificates.
        /// </summary>
        /// <value></value>
        /// <returns>The collection of X509 client certificates.</returns>
        public X509CertificateCollection ClientCertificates
        {
            get;
            set;
        }

        /// <summary>
        /// Gets or sets the value of the Content-type HTTP header.
        /// </summary>
        /// <returns>The value of the Content-type HTTP header. The default value is null.</returns>
        public string ContentType
        {
            get;
            set;
        }

        /// <summary>
        /// Gets or sets the cookie container.
        /// </summary>
        /// <value>The cookie container.</value>
        public CookieContainer CookieContainer
        {
            get { return this._httpClientHandler.CookieContainer; }
            set { this._httpClientHandler.CookieContainer = value; }
        }

        /// <summary>
        /// Gets or sets authentication information for the request.
        /// </summary>
        /// <returns>An <see cref="T:System.Net.ICredentials"/> that contains the authentication credentials associated with the request. The default is null.</returns>
        public ICredentials Credentials
        {
            get { return this._httpClientHandler.Credentials; }
            set { this._httpClientHandler.Credentials = value; }
        }

        /// <summary>
        /// Specifies a collection of the name/value pairs that make up the HTTP headers.
        /// </summary>
        /// <returns>A <see cref="T:System.Net.WebHeaderCollection"/> that contains the name/value pairs that make up the headers for the HTTP request.</returns>
        HttpRequestHeaders IEwsHttpWebRequest.Headers
        {
            get { return this._httpClient.DefaultRequestHeaders; }
        }

        /// <summary>
        /// Gets or sets the method for the request.
        /// </summary>
        /// <returns>The request method to use to contact the Internet resource. The default value is GET.</returns>
        /// <exception cref="T:System.ArgumentException">No method is supplied.-or- The method string contains invalid characters. </exception>
        public string Method
        {
            get;
            set;
        }

        /// <summary>
        /// Gets or sets proxy information for the request.
        /// </summary>
        public IWebProxy Proxy
        {
            get { return _httpClientHandler.Proxy; }
            set { _httpClientHandler.Proxy = value; }
        }

        /// <summary>
        /// Gets or sets a value that indicates whether to send an authenticate header with the request.
        /// </summary>
        /// <returns>true to send a WWW-authenticate HTTP header with requests after authentication has taken place; otherwise, false. The default is false.</returns>
        public bool PreAuthenticate
        {
            get { return _httpClientHandler.PreAuthenticate; }
            set { _httpClientHandler.PreAuthenticate = value; }
        }

        /// <summary>
        /// Gets the original Uniform Resource Identifier (URI) of the request.
        /// </summary>
        /// <returns>A <see cref="T:System.Uri"/> that contains the URI of the Internet resource passed to the <see cref="M:System.Net.WebRequest.Create(System.String)"/> method.</returns>
        public Uri RequestUri
        {
            get;
        }

        /// <summary>
        /// Gets or sets the time-out value in milliseconds for the <see cref="M:System.Net.HttpWebRequest.GetResponse"/> and <see cref="M:System.Net.HttpWebRequest.GetRequestStream"/> methods.
        /// </summary>
        /// <returns>The number of milliseconds to wait before the request times out. The default is 100,000 milliseconds (100 seconds).</returns>
        public int Timeout
        {
            get { return _httpClient.Timeout.Milliseconds; }
            set { _httpClient.Timeout = TimeSpan.FromMilliseconds(value); }
        }

        /// <summary>
        /// Gets or sets a <see cref="T:System.Boolean"/> value that controls whether default credentials are sent with requests.
        /// </summary>
        /// <returns>true if the default credentials are used; otherwise false. The default value is false.</returns>
        public bool UseDefaultCredentials
        {
            get { return this._httpClientHandler.UseDefaultCredentials; }
            set { this._httpClientHandler.UseDefaultCredentials = value; }
        }

        /// <summary>
        /// Gets or sets the value of the User-agent HTTP header.
        /// </summary>
        /// <returns>The value of the User-agent HTTP header. The default value is null.The value for this property is stored in <see cref="T:System.Net.WebHeaderCollection"/>. If WebHeaderCollection is set, the property value is lost.</returns>
        public string UserAgent
        {
            get;
            set;
        }

        /// <summary>
        /// Gets or sets if the request to the internet resource should contain a Connection HTTP header with the value Keep-alive
        /// </summary>
        public bool KeepAlive
        {
            get { return !(this._httpClient.DefaultRequestHeaders.ConnectionClose ?? false); }
            set { this._httpClient.DefaultRequestHeaders.ConnectionClose = !value; }
        }

        /// <summary>
        /// Gets or sets the name of the connection group for the request. 
        /// </summary>
        public string ConnectionGroupName
        {
            get;
            set;
        }

        #endregion
    }
}<|MERGE_RESOLUTION|>--- conflicted
+++ resolved
@@ -1,299 +1,294 @@
-/*
- * Exchange Web Services Managed API
- *
- * Copyright (c) Microsoft Corporation
- * All rights reserved.
- *
- * MIT License
- *
- * Permission is hereby granted, free of charge, to any person obtaining a copy of this
- * software and associated documentation files (the "Software"), to deal in the Software
- * without restriction, including without limitation the rights to use, copy, modify, merge,
- * publish, distribute, sublicense, and/or sell copies of the Software, and to permit persons
- * to whom the Software is furnished to do so, subject to the following conditions:
- *
- * The above copyright notice and this permission notice shall be included in all copies or
- * substantial portions of the Software.
- *
- * THE SOFTWARE IS PROVIDED *AS IS*, WITHOUT WARRANTY OF ANY KIND, EXPRESS OR IMPLIED,
- * INCLUDING BUT NOT LIMITED TO THE WARRANTIES OF MERCHANTABILITY, FITNESS FOR A PARTICULAR
- * PURPOSE AND NONINFRINGEMENT. IN NO EVENT SHALL THE AUTHORS OR COPYRIGHT HOLDERS BE LIABLE
- * FOR ANY CLAIM, DAMAGES OR OTHER LIABILITY, WHETHER IN AN ACTION OF CONTRACT, TORT OR
- * OTHERWISE, ARISING FROM, OUT OF OR IN CONNECTION WITH THE SOFTWARE OR THE USE OR OTHER
- * DEALINGS IN THE SOFTWARE.
- */
-
-namespace Microsoft.Exchange.WebServices.Data
-{
-    using System;
-    using System.IO;
-    using System.Net;
-    using System.Net.Http;
-    using System.Net.Http.Headers;
-    using System.Net.Security;
-    using System.Security.Cryptography.X509Certificates;
-    using System.Text;
-    using System.Threading;
-    using System.Threading.Tasks;
-
-    /// <summary>
-    /// Represents an implementation of the IEwsHttpWebRequest interface that uses HttpWebRequest.
-    /// </summary>
-    internal class EwsHttpWebRequest : IEwsHttpWebRequest
-    {
-        /// <summary>
-        /// Underlying HttpWebRequest.
-        /// </summary>
-        readonly HttpClient _httpClient;
-        readonly HttpClientHandler _httpClientHandler;
-
-        /// <summary>
-        /// Initializes a new instance of the <see cref="EwsHttpWebRequest"/> class.
-        /// </summary>
-        /// <param name="uri">The URI.</param>
-        internal EwsHttpWebRequest(Uri uri)
-        {
-            Method = "GET";
-            RequestUri = uri;
-            _httpClientHandler = new HttpClientHandler()
-            {
-                AutomaticDecompression = DecompressionMethods.Deflate | DecompressionMethods.GZip
-            };
-            _httpClient = new HttpClient(_httpClientHandler);
-        }
-
-        #region IEwsHttpWebRequest Members
-
-        /// <summary>
-        /// Aborts this instance.
-        /// </summary>
-        public void Abort()
-        {
-            _httpClient.CancelPendingRequests();
-        }
-
-        /// <summary>
-        /// Gets a <see cref="T:System.IO.Stream"/> object to use to write request data.
-        /// </summary>
-        /// <returns>
-        /// A <see cref="T:System.IO.Stream"/> to use to write request data.
-        /// </returns>
-        public string Content { get; set; }
-
-        /// <summary>
-        /// Returns a response from an Internet resource.
-        /// </summary>
-        /// <returns>
-        /// A <see cref="T:System.Net.HttpWebResponse"/> that contains the response from the Internet resource.
-        /// </returns>
-        public async Task<IEwsHttpWebResponse> GetResponse(CancellationToken token)
-        {
-            var message = new HttpRequestMessage(new HttpMethod(Method), RequestUri);
-            message.Content = new StringContent(Content);
-<<<<<<< HEAD
-            if (!string.IsNullOrEmpty(ContentType)) {
-              message.Content.Headers.ContentType = null;
-              message.Content.Headers.TryAddWithoutValidation("Content-Type", ContentType);
-            }
-=======
-            message.Content.Headers.Clear();
-            message.Content.Headers.Add("Content-Type", "text/xml; charset=utf-8");
-            //if (!string.IsNullOrEmpty(ContentType))
-            //    message.Content.Headers.ContentType = new MediaTypeHeaderValue(ContentType);
->>>>>>> 8bc6c139
-
-            if (!string.IsNullOrEmpty(UserAgent))
-            {
-                message.Headers.UserAgent.Clear();
-                message.Headers.UserAgent.ParseAdd(UserAgent);
-            }
-
-            if (!string.IsNullOrEmpty(Accept))
-            {
-                message.Headers.Accept.Clear();
-                message.Headers.Accept.ParseAdd(Accept);
-            }
-
-            HttpResponseMessage response = null;
-            try
-            {
-                response = await _httpClient.SendAsync(message, token);
-            }
-            catch (Exception exception)
-            {
-                throw new EwsHttpClientException(exception);
-            }
-            if (!response.IsSuccessStatusCode)
-                throw new EwsHttpClientException(response);
-
-            return new EwsHttpWebResponse(response);
-        }
-
-        public void Dispose()
-        {
-            _httpClient.Dispose();
-        }
-
-        /// <summary>
-        /// Gets or sets the value of the Accept HTTP header.
-        /// </summary>
-        /// <returns>The value of the Accept HTTP header. The default value is null.</returns>
-        public string Accept
-        {
-            get;
-            set;
-        }
-
-        /// <summary>
-        /// Gets or sets a value that indicates whether the request should follow redirection responses.
-        /// </summary>
-        /// <returns>
-        /// True if the request should automatically follow redirection responses from the Internet resource; otherwise, false.
-        /// The default value is true.
-        /// </returns>
-        bool IEwsHttpWebRequest.AllowAutoRedirect
-        {
-            get { return _httpClientHandler.AllowAutoRedirect; }
-            set { _httpClientHandler.AllowAutoRedirect = value; }
-        }
-
-        /// <summary>
-        /// Gets or sets the client certificates.
-        /// </summary>
-        /// <value></value>
-        /// <returns>The collection of X509 client certificates.</returns>
-        public X509CertificateCollection ClientCertificates
-        {
-            get;
-            set;
-        }
-
-        /// <summary>
-        /// Gets or sets the value of the Content-type HTTP header.
-        /// </summary>
-        /// <returns>The value of the Content-type HTTP header. The default value is null.</returns>
-        public string ContentType
-        {
-            get;
-            set;
-        }
-
-        /// <summary>
-        /// Gets or sets the cookie container.
-        /// </summary>
-        /// <value>The cookie container.</value>
-        public CookieContainer CookieContainer
-        {
-            get { return this._httpClientHandler.CookieContainer; }
-            set { this._httpClientHandler.CookieContainer = value; }
-        }
-
-        /// <summary>
-        /// Gets or sets authentication information for the request.
-        /// </summary>
-        /// <returns>An <see cref="T:System.Net.ICredentials"/> that contains the authentication credentials associated with the request. The default is null.</returns>
-        public ICredentials Credentials
-        {
-            get { return this._httpClientHandler.Credentials; }
-            set { this._httpClientHandler.Credentials = value; }
-        }
-
-        /// <summary>
-        /// Specifies a collection of the name/value pairs that make up the HTTP headers.
-        /// </summary>
-        /// <returns>A <see cref="T:System.Net.WebHeaderCollection"/> that contains the name/value pairs that make up the headers for the HTTP request.</returns>
-        HttpRequestHeaders IEwsHttpWebRequest.Headers
-        {
-            get { return this._httpClient.DefaultRequestHeaders; }
-        }
-
-        /// <summary>
-        /// Gets or sets the method for the request.
-        /// </summary>
-        /// <returns>The request method to use to contact the Internet resource. The default value is GET.</returns>
-        /// <exception cref="T:System.ArgumentException">No method is supplied.-or- The method string contains invalid characters. </exception>
-        public string Method
-        {
-            get;
-            set;
-        }
-
-        /// <summary>
-        /// Gets or sets proxy information for the request.
-        /// </summary>
-        public IWebProxy Proxy
-        {
-            get { return _httpClientHandler.Proxy; }
-            set { _httpClientHandler.Proxy = value; }
-        }
-
-        /// <summary>
-        /// Gets or sets a value that indicates whether to send an authenticate header with the request.
-        /// </summary>
-        /// <returns>true to send a WWW-authenticate HTTP header with requests after authentication has taken place; otherwise, false. The default is false.</returns>
-        public bool PreAuthenticate
-        {
-            get { return _httpClientHandler.PreAuthenticate; }
-            set { _httpClientHandler.PreAuthenticate = value; }
-        }
-
-        /// <summary>
-        /// Gets the original Uniform Resource Identifier (URI) of the request.
-        /// </summary>
-        /// <returns>A <see cref="T:System.Uri"/> that contains the URI of the Internet resource passed to the <see cref="M:System.Net.WebRequest.Create(System.String)"/> method.</returns>
-        public Uri RequestUri
-        {
-            get;
-        }
-
-        /// <summary>
-        /// Gets or sets the time-out value in milliseconds for the <see cref="M:System.Net.HttpWebRequest.GetResponse"/> and <see cref="M:System.Net.HttpWebRequest.GetRequestStream"/> methods.
-        /// </summary>
-        /// <returns>The number of milliseconds to wait before the request times out. The default is 100,000 milliseconds (100 seconds).</returns>
-        public int Timeout
-        {
-            get { return _httpClient.Timeout.Milliseconds; }
-            set { _httpClient.Timeout = TimeSpan.FromMilliseconds(value); }
-        }
-
-        /// <summary>
-        /// Gets or sets a <see cref="T:System.Boolean"/> value that controls whether default credentials are sent with requests.
-        /// </summary>
-        /// <returns>true if the default credentials are used; otherwise false. The default value is false.</returns>
-        public bool UseDefaultCredentials
-        {
-            get { return this._httpClientHandler.UseDefaultCredentials; }
-            set { this._httpClientHandler.UseDefaultCredentials = value; }
-        }
-
-        /// <summary>
-        /// Gets or sets the value of the User-agent HTTP header.
-        /// </summary>
-        /// <returns>The value of the User-agent HTTP header. The default value is null.The value for this property is stored in <see cref="T:System.Net.WebHeaderCollection"/>. If WebHeaderCollection is set, the property value is lost.</returns>
-        public string UserAgent
-        {
-            get;
-            set;
-        }
-
-        /// <summary>
-        /// Gets or sets if the request to the internet resource should contain a Connection HTTP header with the value Keep-alive
-        /// </summary>
-        public bool KeepAlive
-        {
-            get { return !(this._httpClient.DefaultRequestHeaders.ConnectionClose ?? false); }
-            set { this._httpClient.DefaultRequestHeaders.ConnectionClose = !value; }
-        }
-
-        /// <summary>
-        /// Gets or sets the name of the connection group for the request. 
-        /// </summary>
-        public string ConnectionGroupName
-        {
-            get;
-            set;
-        }
-
-        #endregion
-    }
+/*
+ * Exchange Web Services Managed API
+ *
+ * Copyright (c) Microsoft Corporation
+ * All rights reserved.
+ *
+ * MIT License
+ *
+ * Permission is hereby granted, free of charge, to any person obtaining a copy of this
+ * software and associated documentation files (the "Software"), to deal in the Software
+ * without restriction, including without limitation the rights to use, copy, modify, merge,
+ * publish, distribute, sublicense, and/or sell copies of the Software, and to permit persons
+ * to whom the Software is furnished to do so, subject to the following conditions:
+ *
+ * The above copyright notice and this permission notice shall be included in all copies or
+ * substantial portions of the Software.
+ *
+ * THE SOFTWARE IS PROVIDED *AS IS*, WITHOUT WARRANTY OF ANY KIND, EXPRESS OR IMPLIED,
+ * INCLUDING BUT NOT LIMITED TO THE WARRANTIES OF MERCHANTABILITY, FITNESS FOR A PARTICULAR
+ * PURPOSE AND NONINFRINGEMENT. IN NO EVENT SHALL THE AUTHORS OR COPYRIGHT HOLDERS BE LIABLE
+ * FOR ANY CLAIM, DAMAGES OR OTHER LIABILITY, WHETHER IN AN ACTION OF CONTRACT, TORT OR
+ * OTHERWISE, ARISING FROM, OUT OF OR IN CONNECTION WITH THE SOFTWARE OR THE USE OR OTHER
+ * DEALINGS IN THE SOFTWARE.
+ */
+
+namespace Microsoft.Exchange.WebServices.Data
+{
+    using System;
+    using System.IO;
+    using System.Net;
+    using System.Net.Http;
+    using System.Net.Http.Headers;
+    using System.Net.Security;
+    using System.Security.Cryptography.X509Certificates;
+    using System.Text;
+    using System.Threading;
+    using System.Threading.Tasks;
+
+    /// <summary>
+    /// Represents an implementation of the IEwsHttpWebRequest interface that uses HttpWebRequest.
+    /// </summary>
+    internal class EwsHttpWebRequest : IEwsHttpWebRequest
+    {
+        /// <summary>
+        /// Underlying HttpWebRequest.
+        /// </summary>
+        readonly HttpClient _httpClient;
+        readonly HttpClientHandler _httpClientHandler;
+
+        /// <summary>
+        /// Initializes a new instance of the <see cref="EwsHttpWebRequest"/> class.
+        /// </summary>
+        /// <param name="uri">The URI.</param>
+        internal EwsHttpWebRequest(Uri uri)
+        {
+            Method = "GET";
+            RequestUri = uri;
+            _httpClientHandler = new HttpClientHandler()
+            {
+                AutomaticDecompression = DecompressionMethods.Deflate | DecompressionMethods.GZip
+            };
+            _httpClient = new HttpClient(_httpClientHandler);
+        }
+
+        #region IEwsHttpWebRequest Members
+
+        /// <summary>
+        /// Aborts this instance.
+        /// </summary>
+        public void Abort()
+        {
+            _httpClient.CancelPendingRequests();
+        }
+
+        /// <summary>
+        /// Gets a <see cref="T:System.IO.Stream"/> object to use to write request data.
+        /// </summary>
+        /// <returns>
+        /// A <see cref="T:System.IO.Stream"/> to use to write request data.
+        /// </returns>
+        public string Content { get; set; }
+
+        /// <summary>
+        /// Returns a response from an Internet resource.
+        /// </summary>
+        /// <returns>
+        /// A <see cref="T:System.Net.HttpWebResponse"/> that contains the response from the Internet resource.
+        /// </returns>
+        public async Task<IEwsHttpWebResponse> GetResponse(CancellationToken token)
+        {
+            var message = new HttpRequestMessage(new HttpMethod(Method), RequestUri);
+            message.Content = new StringContent(Content);
+
+            if (!string.IsNullOrEmpty(ContentType)) {
+              message.Content.Headers.ContentType = null;
+              message.Content.Headers.TryAddWithoutValidation("Content-Type", ContentType);
+            }
+
+
+            if (!string.IsNullOrEmpty(UserAgent))
+            {
+                message.Headers.UserAgent.Clear();
+                message.Headers.UserAgent.ParseAdd(UserAgent);
+            }
+
+            if (!string.IsNullOrEmpty(Accept))
+            {
+                message.Headers.Accept.Clear();
+                message.Headers.Accept.ParseAdd(Accept);
+            }
+
+            HttpResponseMessage response = null;
+            try
+            {
+                response = await _httpClient.SendAsync(message, token);
+            }
+            catch (Exception exception)
+            {
+                throw new EwsHttpClientException(exception);
+            }
+            if (!response.IsSuccessStatusCode)
+                throw new EwsHttpClientException(response);
+
+            return new EwsHttpWebResponse(response);
+        }
+
+        public void Dispose()
+        {
+            _httpClient.Dispose();
+        }
+
+        /// <summary>
+        /// Gets or sets the value of the Accept HTTP header.
+        /// </summary>
+        /// <returns>The value of the Accept HTTP header. The default value is null.</returns>
+        public string Accept
+        {
+            get;
+            set;
+        }
+
+        /// <summary>
+        /// Gets or sets a value that indicates whether the request should follow redirection responses.
+        /// </summary>
+        /// <returns>
+        /// True if the request should automatically follow redirection responses from the Internet resource; otherwise, false.
+        /// The default value is true.
+        /// </returns>
+        bool IEwsHttpWebRequest.AllowAutoRedirect
+        {
+            get { return _httpClientHandler.AllowAutoRedirect; }
+            set { _httpClientHandler.AllowAutoRedirect = value; }
+        }
+
+        /// <summary>
+        /// Gets or sets the client certificates.
+        /// </summary>
+        /// <value></value>
+        /// <returns>The collection of X509 client certificates.</returns>
+        public X509CertificateCollection ClientCertificates
+        {
+            get;
+            set;
+        }
+
+        /// <summary>
+        /// Gets or sets the value of the Content-type HTTP header.
+        /// </summary>
+        /// <returns>The value of the Content-type HTTP header. The default value is null.</returns>
+        public string ContentType
+        {
+            get;
+            set;
+        }
+
+        /// <summary>
+        /// Gets or sets the cookie container.
+        /// </summary>
+        /// <value>The cookie container.</value>
+        public CookieContainer CookieContainer
+        {
+            get { return this._httpClientHandler.CookieContainer; }
+            set { this._httpClientHandler.CookieContainer = value; }
+        }
+
+        /// <summary>
+        /// Gets or sets authentication information for the request.
+        /// </summary>
+        /// <returns>An <see cref="T:System.Net.ICredentials"/> that contains the authentication credentials associated with the request. The default is null.</returns>
+        public ICredentials Credentials
+        {
+            get { return this._httpClientHandler.Credentials; }
+            set { this._httpClientHandler.Credentials = value; }
+        }
+
+        /// <summary>
+        /// Specifies a collection of the name/value pairs that make up the HTTP headers.
+        /// </summary>
+        /// <returns>A <see cref="T:System.Net.WebHeaderCollection"/> that contains the name/value pairs that make up the headers for the HTTP request.</returns>
+        HttpRequestHeaders IEwsHttpWebRequest.Headers
+        {
+            get { return this._httpClient.DefaultRequestHeaders; }
+        }
+
+        /// <summary>
+        /// Gets or sets the method for the request.
+        /// </summary>
+        /// <returns>The request method to use to contact the Internet resource. The default value is GET.</returns>
+        /// <exception cref="T:System.ArgumentException">No method is supplied.-or- The method string contains invalid characters. </exception>
+        public string Method
+        {
+            get;
+            set;
+        }
+
+        /// <summary>
+        /// Gets or sets proxy information for the request.
+        /// </summary>
+        public IWebProxy Proxy
+        {
+            get { return _httpClientHandler.Proxy; }
+            set { _httpClientHandler.Proxy = value; }
+        }
+
+        /// <summary>
+        /// Gets or sets a value that indicates whether to send an authenticate header with the request.
+        /// </summary>
+        /// <returns>true to send a WWW-authenticate HTTP header with requests after authentication has taken place; otherwise, false. The default is false.</returns>
+        public bool PreAuthenticate
+        {
+            get { return _httpClientHandler.PreAuthenticate; }
+            set { _httpClientHandler.PreAuthenticate = value; }
+        }
+
+        /// <summary>
+        /// Gets the original Uniform Resource Identifier (URI) of the request.
+        /// </summary>
+        /// <returns>A <see cref="T:System.Uri"/> that contains the URI of the Internet resource passed to the <see cref="M:System.Net.WebRequest.Create(System.String)"/> method.</returns>
+        public Uri RequestUri
+        {
+            get;
+        }
+
+        /// <summary>
+        /// Gets or sets the time-out value in milliseconds for the <see cref="M:System.Net.HttpWebRequest.GetResponse"/> and <see cref="M:System.Net.HttpWebRequest.GetRequestStream"/> methods.
+        /// </summary>
+        /// <returns>The number of milliseconds to wait before the request times out. The default is 100,000 milliseconds (100 seconds).</returns>
+        public int Timeout
+        {
+            get { return _httpClient.Timeout.Milliseconds; }
+            set { _httpClient.Timeout = TimeSpan.FromMilliseconds(value); }
+        }
+
+        /// <summary>
+        /// Gets or sets a <see cref="T:System.Boolean"/> value that controls whether default credentials are sent with requests.
+        /// </summary>
+        /// <returns>true if the default credentials are used; otherwise false. The default value is false.</returns>
+        public bool UseDefaultCredentials
+        {
+            get { return this._httpClientHandler.UseDefaultCredentials; }
+            set { this._httpClientHandler.UseDefaultCredentials = value; }
+        }
+
+        /// <summary>
+        /// Gets or sets the value of the User-agent HTTP header.
+        /// </summary>
+        /// <returns>The value of the User-agent HTTP header. The default value is null.The value for this property is stored in <see cref="T:System.Net.WebHeaderCollection"/>. If WebHeaderCollection is set, the property value is lost.</returns>
+        public string UserAgent
+        {
+            get;
+            set;
+        }
+
+        /// <summary>
+        /// Gets or sets if the request to the internet resource should contain a Connection HTTP header with the value Keep-alive
+        /// </summary>
+        public bool KeepAlive
+        {
+            get { return !(this._httpClient.DefaultRequestHeaders.ConnectionClose ?? false); }
+            set { this._httpClient.DefaultRequestHeaders.ConnectionClose = !value; }
+        }
+
+        /// <summary>
+        /// Gets or sets the name of the connection group for the request. 
+        /// </summary>
+        public string ConnectionGroupName
+        {
+            get;
+            set;
+        }
+
+        #endregion
+    }
 }